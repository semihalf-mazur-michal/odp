--- conflicted
+++ resolved
@@ -248,13 +248,7 @@
 AM_CXXFLAGS="-std=c++11"
 
 AC_CONFIG_FILES([Makefile
-<<<<<<< HEAD
-		 platform/Makefile
-		 platform/linux-generic/Makefile
-		 platform/linux-dpdk/Makefile
-=======
 		 doc/Makefile
->>>>>>> 49bc9ee8
 		 example/Makefile
 		 example/generator/Makefile
 		 example/ipsec/Makefile
@@ -264,6 +258,7 @@
 		 pkgconfig/libodp.pc
 		 platform/Makefile
 		 platform/linux-generic/Makefile
+		 platform/linux-dpdk/Makefile
 		 test/Makefile
 		 test/api_test/Makefile
 		 test/performance/Makefile
