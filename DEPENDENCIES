Prerequisites for building the OpenDataPlane (ODP) API

1. Linux kernel >= 2.6.32

   Earlier versions may or may not work.

2. autotools

   automake
   autoconf
   libtool
   pkg-config

   On Debian/Ubuntu systems:
   $ sudo apt-get install automake autoconf libtool pkg-config

   On CentOS/RedHat/Fedora systems:
   $ sudo yum install automake autoconf libtool pkgconfig

3. Required libraries

<<<<<<< HEAD
   Libraries currently required to link: openssl, libconfig
=======
   Libraries currently required to link: openssl, libatomic
>>>>>>> 4c4052f8

3.1 OpenSSL and libconf native compile

   For native compilation, simply load the necessary libraries using the appropriate
   tool set.

   On Debian/Ubuntu systems:
   $ sudo apt-get install libssl-dev libconfig-dev

   On CentOS/RedHat/Fedora systems:
   $ sudo yum install openssl-devel libconfig-devel

3.2 OpenSSL cross compilation

   Cross compilation requires cross compiling the individual libraries.  In order for
   a cross compiled executable to run on a target system, one must build the same
   version as that which is installed on the target rootfs.

   For example, to build openssl for both 32 and 64 bit compilation:

   # Clone openssl repository
   $ git clone git://git.openssl.org/openssl.git
   $ cd openssl

   # The command "git tag" will list all tags available in the repo.
   $ git tag

   # Checkout the specific tag to match openssl library in your target rootfs
   $ git checkout <tag name>

   # Build and install 32 bit version of openssl
   $ ./Configure linux-generic32 --cross-compile-prefix=arm-linux-gnueabihf- \
     --prefix=/home/user/src/install-openssl shared
   $ make
   $ make install

   # Build and install 64 bit version of openssl
   $ ./Configure linux-generic64 --cross-compile-prefix=aarch64-linux-gnu- \
     --prefix=/home/user/src/install-openssl-aarch64 shared
   $ make
   $ make install

   # You may now build either 32 or 64 bit ODP
   $ git clone git://git.linaro.org/lng/odp.git odp
   $ cd odp
   $ ./bootstrap

   # Build 32 bit version of ODP
   $ ./configure --host=arm-linux-gnueabihf \
     --with-openssl-path=/home/user/src/install-openssl
   $ make

   # Or build 64 bit version of ODP
   $ ./configure --host=aarch64-linux-gnu \
     --with-openssl-path=/home/user/src/install-openssl-aarch64
   $ make

3.3 Netmap packet I/O support (optional)

   Netmap accelerated ODP packet I/O.

3.3.1 Building netmap kernel modules

   ODP works at least with the latest release version of netmap, which is
   currently 11.2. However, if possible one should try to use the latest netmap
   master branch commit for the best performance and the latest bug fixes.

   # Checkout netmap code
   $ git clone https://github.com/luigirizzo/netmap.git
   $ cd netmap
   $ git checkout v11.2 (optional)

   This is enough to build ODP. If you don't want to build netmap kernel
   modules you can jump to section 3.3.2.

   Netmap consists of a core kernel module (netmap.ko), optional modified
   device drivers and user space API headers to access the netmap
   functionality. It is recommended to build both the core module and modified
   device drivers for optimal performance.

   Netmap builds as an out-of-tree kernel module, you need matching kernel
   sources to compile it. General build instructions can be found in the packet
   README: https://github.com/luigirizzo/netmap/blob/master/LINUX/README.

   If you are running Ubuntu/Debian with the stock kernel and you want to
   compile both netmap.ko and modified drivers, these steps will guide you
   through it.

   # Download kernel headers
   $ sudo apt-get install linux-headers-$(uname -r)

   # Download kernel source matching to the headers
   $ sudo apt-get install linux-source
   # or
   $ apt-get source linux-image-$(uname -r)

   The source archive will be placed in /usr/src/linux-source-<kernel-version>
   (or in the current directory if using apt-get source). You will need to
   locate it and extract it to a convenient place.

   # Compile netmap
   $ cd <netmap_dir>/LINUX
   $ ./configure --kernel-sources=<path_to_kernel_src>
   $ make

3.3.2 Building ODP

   $ cd <odp_dir>
   $ ./bootstrap
   $ ./configure --with-netmap-path=<netmap_dir>
   $ make

3.3.3 Inserting netmap kernel modules

   In order to use netmap I/O you need to insert at least the core netmap
   kernel module.

   $ cd <netmap_dir>/LINUX
   $ sudo insmod netmap.ko

   To insert the optional modified drivers you first need to remove the
   original drivers, if loaded (and if not linked into the kernel). For
   example, if using ixgbe:

   $ cd <netmap_path>/LINUX
   $ sudo rmmod ixgbe
   $ sudo insmod ixgbe/ixgbe.ko

   To restore the original drivers you should be able to use modprobe.

3.3.4 Running ODP with netmap I/O

   ODP applications will use netmap for packet I/O by default as long as the
   netmap kernel module is loaded. If socket I/O is desired instead, it can be
   activated by setting the environment variable ODP_PKTIO_DISABLE_NETMAP.

3.4 DPDK packet I/O support (optional)

   Use DPDK for ODP packet I/O.

   DPDK pktio adds a depency to NUMA library.
   # Debian/Ubuntu
   $ sudo apt-get install libnuma-dev
   # CentOS/RedHat/Fedora
   $ sudo yum install numactl-devel

   Note: only packet I/O is accelerated with DPDK. Use
	https://git.linaro.org/lng/odp-dpdk.git
   for fully accelerated odp dpdk platform.

3.4.1 Building DPDK and ODP with DPDK pktio support

   DPDK packet I/O has been tested to work with DPDK v17.08.

   Follow steps in ./scripts/build-pktio-dpdk

3.4.2 Setup system

   # Load DPDK modules
   $ sudo /sbin/modprobe uio
   $ cd <dpdk-dir>
   $ sudo insmod x86_64-native-linuxapp-gcc/kmod/igb_uio.ko

   Reserve and mount hugepages and bind supported interfaces to DPDK modules
   following the DPDK documentation. ODP DPDK packet I/O has been tested with
   512 x 2MB hugepages. All this can be done with the DPDK setup script
   (<dpdk-dir>/tools/dpdk-setup.sh).

3.4.3 Running ODP with DPDK pktio

   ODP applications will try use DPDK for packet I/O by default. If some other
   I/O type is desired instead, DPDK I/O can be disabled by setting the
   environment variable ODP_PKTIO_DISABLE_DPDK.

   DPDK interfaces are accessed using indices. For example, two first DPDK
   interfaces can be used with the odp_l2fwd example as follows:
   $ cd <odp_dir>
   $ sudo ./test/performance/odp_l2fwd -i 0,1 -c 2 -m 0

   Additionally, DPDK command line options can be passed to the application
   using ODP_PKTIO_DPDK_PARAMS environment variable. For example, allocate
   1024MB of memory:
   $ sudo ODP_PKTIO_DPDK_PARAMS="-m 1024" ./test/performance/odp_l2fwd -i 0 -c 1

4.0 Packages needed to build API tests

   CUnit test framework version 2.1-3 is required
   CUnit provides a framework to run the API test suite that proves conformance to the
   ODP API. The home page http://cunit.sourceforge.net/doc/introduction.html

4.1 Native CUnit install

   # Debian/Ubuntu
   $ apt-get install libcunit1-dev

4.2 Built from src

   export CUNIT_VERSION=2.1-3
   curl -sSOL http://sourceforge.net/projects/cunit/files/CUnit/${CUNIT_VERSION}/CUnit-${CUNIT_VERSION}.tar.bz2
   tar -jxf *.bz2
   cd CUnit*
   ./bootstrap

   # Install CUnit into the default location (/usr/local). This is needed for
   # 'make distcheck'.
   ./configure
   make
   sudo make install

   # On RedHat you also have to add path /usr/local/lib to /etc/ld.so.conf

   # ... OR ... Install CUnit into user defined location. The same path is
   # used in step 4.4: PKG_CONFIG_PATH=/home/<my_cunit_path>/lib/pkgconfig
   ./configure --prefix=/home/<my_cunit_path>
   make
   make install

   # Also (in Ubuntu/RedHat at least) run ldconfig to update shared lib
   # cache or reboot, before trying to run e.g. 'make distcheck'.
   sudo ldconfig

4.3 Cross compile of CUnit

   $ git svn clone http://svn.code.sf.net/p/cunit/code/trunk cunit-code
   $ cd cunit-code
   $ ./bootstrap
   $ ./configure --host=arm-linux-gnueabihf --prefix=/home/${USER}/src/install-cunit

4.4 Using CUnit with ODP

   Configure will automatically look for CUnit if validation testsuite is
   enabled. By default it uses pkg-config to locate CUnit. Usually no
   additional configuration will be required. Few corner cases:

   # User directory installation
   ./configure PKG_CONFIG_PATH=/home/<my_cunit_path>/lib/pkgconfig

   # ... OR directly specifying flags
   ./configure CUNIT_CFLAGS="-I/home/<my_cunit_path>/include" CUNIT_LIBS="/home/<my_cunit_path>/lib -lcunit"

5.0 Documentation Images & Doxygen

  Images are stored as svg files. No conversions for these are needed.

  Message squence diagrams are stored as msc files and the svg versions generated when the docs are built
  mscgen is used
  #Debian/Ubuntu
  # apt-get install mscgen

5.1 API Guide
See http://www.stack.nl/~dimitri/doxygen/manual/install.html

The tested version of doxygen is 1.8.8

5.1.1 HTML
   # Debian/Ubuntu
   $ apt-get install doxygen graphviz

5.2 User guides

5.2.1 HTML
   # Debian/Ubuntu
   $ apt-get install asciidoctor source-highlight librsvg2-bin

6.0 Submitting patches

   When submitting patches they should be checked with ./scripts/checkpatch.pl
   To have this tool also check spelling you need codespell.
   # Debian/Ubuntu
   #sudo apt install codespell<|MERGE_RESOLUTION|>--- conflicted
+++ resolved
@@ -19,11 +19,7 @@
 
 3. Required libraries
 
-<<<<<<< HEAD
-   Libraries currently required to link: openssl, libconfig
-=======
-   Libraries currently required to link: openssl, libatomic
->>>>>>> 4c4052f8
+   Libraries currently required to link: openssl, libconfig, libatomic
 
 3.1 OpenSSL and libconf native compile
 
