--- conflicted
+++ resolved
@@ -22,52 +22,13 @@
 #include <odp/system_info.h>
 #include "odph_debug.h"
 
-<<<<<<< HEAD
-=======
-int odph_linux_cpumask_default(odp_cpumask_t *mask, int num)
-{
-	int ret, cpu, i;
-	cpu_set_t cpuset;
-
-	ret = pthread_getaffinity_np(pthread_self(),
-				     sizeof(cpu_set_t), &cpuset);
-	if (ret != 0)
-		ODPH_ABORT("failed to read CPU affinity value\n");
-
-	odp_cpumask_zero(mask);
-
-	/*
-	 * If no user supplied number or it's too large, then attempt
-	 * to use all CPUs
-	 */
-	if (0 == num || CPU_SETSIZE < num)
-		num = CPU_COUNT(&cpuset);
-
-	/* build the mask, allocating down from highest numbered CPU */
-	for (cpu = 0, i = CPU_SETSIZE-1; i >= 0 && cpu < num; --i) {
-		if (CPU_ISSET(i, &cpuset)) {
-			odp_cpumask_set(mask, i);
-			cpu++;
-		}
-	}
-
-	return cpu;
-}
-
-
->>>>>>> 624ef9df
 static void *odp_run_start_routine(void *arg)
 {
 	odp_start_args_t *start_args = arg;
 
 	/* ODP thread local init */
-<<<<<<< HEAD
 	if (odp_init_local(ODP_THREAD_WORKER)) {
-		ODP_ERR("Local init failed\n");
-=======
-	if (odp_init_local()) {
 		ODPH_ERR("Local init failed\n");
->>>>>>> 624ef9df
 		return NULL;
 	}
 
@@ -211,13 +172,8 @@
 			return -2;
 		}
 
-<<<<<<< HEAD
 		if (odp_init_local(ODP_THREAD_WORKER)) {
-			ODP_ERR("Local init failed\n");
-=======
-		if (odp_init_local()) {
 			ODPH_ERR("Local init failed\n");
->>>>>>> 624ef9df
 			return -2;
 		}
 
