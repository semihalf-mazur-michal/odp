--- conflicted
+++ resolved
@@ -977,11 +977,8 @@
 	.promisc_mode_set = netmap_promisc_mode_set,
 	.promisc_mode_get = netmap_promisc_mode_get,
 	.mac_get = netmap_mac_addr_get,
-<<<<<<< HEAD
+	.mac_set = NULL,
 	.link_status = netmap_link_status,
-=======
-	.mac_set = NULL,
->>>>>>> 60a1a4f1
 	.capability = netmap_capability,
 	.config = NULL,
 	.input_queues_config = netmap_input_queues_config,
