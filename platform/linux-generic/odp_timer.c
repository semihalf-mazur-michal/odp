/* Copyright (c) 2013, Linaro Limited
 * All rights reserved.
 *
 * SPDX-License-Identifier:     BSD-3-Clause
 */

#include "config.h"

/**
 * @file
 *
 * ODP timer service
 *
 */

#if __SIZEOF_POINTER__ != 8
/* TB_NEEDS_PAD defined if sizeof(odp_buffer_t) != 8 */
#define TB_NEEDS_PAD
#define TB_SET_PAD(x) ((x).pad = 0)
#else
#define TB_SET_PAD(x) (void)(x)
#endif

#include <odp_posix_extensions.h>

#include <errno.h>
#include <stdlib.h>
#include <time.h>
#include <signal.h>
#include <pthread.h>
#include <unistd.h>
#include <sys/syscall.h>
#include <inttypes.h>
#include <string.h>

#include <odp/api/align.h>
#include <odp_align_internal.h>
#include <odp/api/atomic.h>
#include <odp_atomic_internal.h>
#include <odp/api/buffer.h>
#include <odp_buffer_inlines.h>
#include <odp/api/cpu.h>
#include <odp/api/pool.h>
#include <odp_pool_internal.h>
#include <odp/api/debug.h>
#include <odp_debug_internal.h>
#include <odp/api/event.h>
#include <odp/api/hints.h>
#include <odp_internal.h>
#include <odp/api/queue.h>
#include <odp/api/shared_memory.h>
#include <odp/api/spinlock.h>
#include <odp/api/std_types.h>
#include <odp/api/sync.h>
#include <odp/api/time.h>
#include <odp/api/timer.h>
#include <odp_time_internal.h>
#include <odp_timer_internal.h>

#define TMO_UNUSED   ((uint64_t)0xFFFFFFFFFFFFFFFF)
/* TMO_INACTIVE is or-ed with the expiration tick to indicate an expired timer.
 * The original expiration tick (63 bits) is still available so it can be used
 * for checking the freshness of received timeouts */
#define TMO_INACTIVE ((uint64_t)0x8000000000000000)

odp_bool_t inline_timers = false;

/******************************************************************************
 * Mutual exclusion in the absence of CAS16
 *****************************************************************************/

#ifndef ODP_ATOMIC_U128
#define NUM_LOCKS 1024
static _odp_atomic_flag_t locks[NUM_LOCKS]; /* Multiple locks per cache line! */
#define IDX2LOCK(idx) (&locks[(idx) % NUM_LOCKS])
#endif

/* Max timer resolution in nanoseconds */
static uint64_t highest_res_ns;
static uint64_t min_res_ns = INT64_MAX;

/******************************************************************************
 * Translation between timeout buffer and timeout header
 *****************************************************************************/

static odp_timeout_hdr_t *timeout_hdr_from_buf(odp_buffer_t buf)
{
	return (odp_timeout_hdr_t *)(void *)buf_hdl_to_hdr(buf);
}

static odp_timeout_hdr_t *timeout_hdr(odp_timeout_t tmo)
{
	odp_buffer_t buf = odp_buffer_from_event(odp_timeout_to_event(tmo));
	return timeout_hdr_from_buf(buf);
}

/******************************************************************************
 * odp_timer abstract datatype
 *****************************************************************************/

typedef struct tick_buf_s {
#if __GCC_ATOMIC_LLONG_LOCK_FREE < 2
	/* No atomics support for 64-bit variables, will use separate lock */
	/* Use the same layout as odp_atomic_u64_t but without lock variable */
	struct {
		uint64_t v;
	} exp_tck;/* Expiration tick or TMO_xxx */
#else
	odp_atomic_u64_t exp_tck;/* Expiration tick or TMO_xxx */
#endif
	odp_buffer_t tmo_buf;/* ODP_BUFFER_INVALID if timer not active */
#ifdef TB_NEEDS_PAD
	uint32_t pad;/* Need to be able to access padding for successful CAS */
#endif
} tick_buf_t
#ifdef ODP_ATOMIC_U128
ODP_ALIGNED(16) /* 16-byte atomic operations need properly aligned addresses */
#endif
;

#if __GCC_ATOMIC_LLONG_LOCK_FREE >= 2
/* Only assert this when we perform atomic operations on tick_buf_t */
ODP_STATIC_ASSERT(sizeof(tick_buf_t) == 16, "sizeof(tick_buf_t) == 16");
#endif

typedef struct {
	void *user_ptr;
	odp_queue_t queue;/* Used for free list when timer is free */
} _odp_timer_t;

static void timer_init(_odp_timer_t *tim,
		       tick_buf_t *tb,
		       odp_queue_t _q,
		       void *_up)
{
	tim->queue = _q;
	tim->user_ptr = _up;
	tb->tmo_buf = ODP_BUFFER_INVALID;
	/* All pad fields need a defined and constant value */
	TB_SET_PAD(*tb);
	/* Release the timer by setting timer state to inactive */
#if __GCC_ATOMIC_LLONG_LOCK_FREE < 2
	tb->exp_tck.v = TMO_INACTIVE;
#else
	_odp_atomic_u64_store_mm(&tb->exp_tck, TMO_INACTIVE, _ODP_MEMMODEL_RLS);
#endif
}

/* Teardown when timer is freed */
static void timer_fini(_odp_timer_t *tim, tick_buf_t *tb)
{
	ODP_ASSERT(tb->exp_tck.v == TMO_UNUSED);
	ODP_ASSERT(tb->tmo_buf == ODP_BUFFER_INVALID);
	tim->queue = ODP_QUEUE_INVALID;
	tim->user_ptr = NULL;
}

static inline uint32_t get_next_free(_odp_timer_t *tim)
{
	/* Reusing 'queue' for next free index */
	return _odp_typeval(tim->queue);
}

static inline void set_next_free(_odp_timer_t *tim, uint32_t nf)
{
	ODP_ASSERT(tim->queue == ODP_QUEUE_INVALID);
	/* Reusing 'queue' for next free index */
	tim->queue = _odp_cast_scalar(odp_queue_t, nf);
}

/******************************************************************************
 * timer_pool_t abstract datatype
 * Inludes alloc and free timer
 *****************************************************************************/

<<<<<<< HEAD
typedef struct odp_timer_pool_s {
	odp_time_t prev_scan; /* Time when previous scan started */
	odp_time_t time_per_tick; /* Time per timer pool tick */
=======
typedef struct timer_pool_s {
/* Put frequently accessed fields in the first cache line */
>>>>>>> 1b259a7a
	odp_atomic_u64_t cur_tick;/* Current tick value */
	uint64_t min_rel_tck;
	uint64_t max_rel_tck;
	tick_buf_t *tick_buf; /* Expiration tick and timeout buffer */
	_odp_timer_t *timers; /* User pointer and queue handle (and lock) */
	odp_atomic_u32_t high_wm;/* High watermark of allocated timers */
	odp_spinlock_t lock;
	uint32_t num_alloc;/* Current number of allocated timers */
	uint32_t first_free;/* 0..max_timers-1 => free timer */
	uint32_t tp_idx;/* Index into timer_pool array */
	odp_timer_pool_param_t param;
	char name[ODP_TIMER_POOL_NAME_LEN];
	odp_shm_t shm;
	timer_t timerid;
	int notify_overrun;
	pthread_t timer_thread; /* pthread_t of timer thread */
	pid_t timer_thread_id; /* gettid() for timer thread */
	int timer_thread_exit; /* request to exit for timer thread */
} timer_pool_t;

#define MAX_TIMER_POOLS 255 /* Leave one for ODP_TIMER_INVALID */
#define INDEX_BITS 24
#define TIMER_RES_TEST_LOOP_COUNT 10
#define TIMER_RES_ROUNDUP_FACTOR 10
static odp_atomic_u32_t num_timer_pools;
static timer_pool_t *timer_pool[MAX_TIMER_POOLS];

static inline timer_pool_t *handle_to_tp(odp_timer_t hdl)
{
	uint32_t tp_idx = _odp_typeval(hdl) >> INDEX_BITS;
	if (odp_likely(tp_idx < MAX_TIMER_POOLS)) {
		timer_pool_t *tp = timer_pool[tp_idx];
		if (odp_likely(tp != NULL))
			return timer_pool[tp_idx];
	}
	ODP_ABORT("Invalid timer handle %#x\n", hdl);
}

static inline uint32_t handle_to_idx(odp_timer_t hdl,
				     timer_pool_t *tp)
{
	uint32_t idx = _odp_typeval(hdl) & ((1U << INDEX_BITS) - 1U);
	__builtin_prefetch(&tp->tick_buf[idx], 0, 0);
	if (odp_likely(idx < odp_atomic_load_u32(&tp->high_wm)))
		return idx;
	ODP_ABORT("Invalid timer handle %#x\n", hdl);
}

static inline odp_timer_t tp_idx_to_handle(timer_pool_t *tp,
					   uint32_t idx)
{
	ODP_ASSERT(idx < (1U << INDEX_BITS));
	return _odp_cast_scalar(odp_timer_t, (tp->tp_idx << INDEX_BITS) | idx);
}

/* Forward declarations */
static void itimer_init(timer_pool_t *tp);
static void itimer_fini(timer_pool_t *tp);

static odp_timer_pool_t timer_pool_new(const char *name,
				       const odp_timer_pool_param_t *param)
{
	uint32_t tp_idx = odp_atomic_fetch_add_u32(&num_timer_pools, 1);
	if (odp_unlikely(tp_idx >= MAX_TIMER_POOLS)) {
		/* Restore the previous value */
		odp_atomic_sub_u32(&num_timer_pools, 1);
		__odp_errno = ENFILE; /* Table overflow */
		return ODP_TIMER_POOL_INVALID;
	}
	size_t sz0 = ROUNDUP_CACHE_LINE(sizeof(timer_pool_t));
	size_t sz1 = ROUNDUP_CACHE_LINE(sizeof(tick_buf_t) * param->num_timers);
	size_t sz2 = ROUNDUP_CACHE_LINE(sizeof(_odp_timer_t) *
					param->num_timers);
	odp_shm_t shm = odp_shm_reserve(name, sz0 + sz1 + sz2,
			ODP_CACHE_LINE_SIZE, ODP_SHM_SW_ONLY);
	if (odp_unlikely(shm == ODP_SHM_INVALID))
		ODP_ABORT("%s: timer pool shm-alloc(%zuKB) failed\n",
			  name, (sz0 + sz1 + sz2) / 1024);
<<<<<<< HEAD
	odp_timer_pool *tp = (odp_timer_pool *)odp_shm_addr(shm);
	tp->prev_scan = odp_time_global();
	tp->time_per_tick = odp_time_global_from_ns(param->res_ns);
=======
	timer_pool_t *tp = (timer_pool_t *)odp_shm_addr(shm);
>>>>>>> 1b259a7a
	odp_atomic_init_u64(&tp->cur_tick, 0);

	if (name == NULL) {
		tp->name[0] = 0;
	} else {
		strncpy(tp->name, name, ODP_TIMER_POOL_NAME_LEN - 1);
		tp->name[ODP_TIMER_POOL_NAME_LEN - 1] = 0;
	}
	tp->shm = shm;
	tp->param = *param;
	tp->min_rel_tck = odp_timer_ns_to_tick(tp, param->min_tmo);
	tp->max_rel_tck = odp_timer_ns_to_tick(tp, param->max_tmo);
	tp->num_alloc = 0;
	odp_atomic_init_u32(&tp->high_wm, 0);
	tp->first_free = 0;
	tp->notify_overrun = 1;
	tp->tick_buf = (void *)((char *)odp_shm_addr(shm) + sz0);
	tp->timers = (void *)((char *)odp_shm_addr(shm) + sz0 + sz1);
	/* Initialize all odp_timer entries */
	uint32_t i;
	for (i = 0; i < tp->param.num_timers; i++) {
		tp->timers[i].queue = ODP_QUEUE_INVALID;
		set_next_free(&tp->timers[i], i + 1);
		tp->timers[i].user_ptr = NULL;
#if __GCC_ATOMIC_LLONG_LOCK_FREE < 2
		tp->tick_buf[i].exp_tck.v = TMO_UNUSED;
#else
		odp_atomic_init_u64(&tp->tick_buf[i].exp_tck, TMO_UNUSED);
#endif
		tp->tick_buf[i].tmo_buf = ODP_BUFFER_INVALID;
	}
	tp->tp_idx = tp_idx;
	odp_spinlock_init(&tp->lock);
	timer_pool[tp_idx] = tp;
	if (!inline_timers) {
		if (tp->param.clk_src == ODP_CLOCK_CPU)
			itimer_init(tp);
	}
	return tp;
}

static void block_sigalarm(void)
{
	sigset_t sigset;

	sigemptyset(&sigset);
	sigaddset(&sigset, SIGALRM);
	sigprocmask(SIG_BLOCK, &sigset, NULL);
}

static void stop_timer_thread(timer_pool_t *tp)
{
	int ret;

	ODP_DBG("stop\n");
	tp->timer_thread_exit = 1;
	ret = pthread_join(tp->timer_thread, NULL);
	if (ret != 0)
		ODP_ABORT("unable to join thread, err %d\n", ret);
}

static void odp_timer_pool_del(timer_pool_t *tp)
{
	odp_spinlock_lock(&tp->lock);
	timer_pool[tp->tp_idx] = NULL;

	if (!inline_timers) {
		/* Stop POSIX itimer signals */
		if (tp->param.clk_src == ODP_CLOCK_CPU)
			itimer_fini(tp);

		stop_timer_thread(tp);
	}

	if (tp->num_alloc != 0) {
		/* It's a programming error to attempt to destroy a */
		/* timer pool which is still in use */
		ODP_ABORT("%s: timers in use\n", tp->name);
	}
	int rc = odp_shm_free(tp->shm);
	if (rc != 0)
		ODP_ABORT("Failed to free shared memory (%d)\n", rc);

	odp_atomic_sub_u32(&num_timer_pools, 1);
}

static inline odp_timer_t timer_alloc(timer_pool_t *tp,
				      odp_queue_t queue,
				      void *user_ptr)
{
	odp_timer_t hdl;
	odp_spinlock_lock(&tp->lock);
	if (odp_likely(tp->num_alloc < tp->param.num_timers)) {
		tp->num_alloc++;
		/* Remove first unused timer from free list */
		ODP_ASSERT(tp->first_free != tp->param.num_timers);
		uint32_t idx = tp->first_free;
		_odp_timer_t *tim = &tp->timers[idx];
		tp->first_free = get_next_free(tim);
		/* Initialize timer */
		timer_init(tim, &tp->tick_buf[idx], queue, user_ptr);
		if (odp_unlikely(tp->num_alloc >
				 odp_atomic_load_u32(&tp->high_wm)))
			/* Update high_wm last with release model to
			 * ensure timer initialization is visible */
			_odp_atomic_u32_store_mm(&tp->high_wm,
						 tp->num_alloc,
						 _ODP_MEMMODEL_RLS);
		hdl = tp_idx_to_handle(tp, idx);
	} else {
		__odp_errno = ENFILE; /* Reusing file table overflow */
		hdl = ODP_TIMER_INVALID;
	}
	odp_spinlock_unlock(&tp->lock);
	return hdl;
}

static odp_buffer_t timer_cancel(timer_pool_t *tp,
				 uint32_t idx,
				 uint64_t new_state);

static inline odp_buffer_t timer_free(timer_pool_t *tp, uint32_t idx)
{
	_odp_timer_t *tim = &tp->timers[idx];

	/* Free the timer by setting timer state to unused and
	 * grab any timeout buffer */
	odp_buffer_t old_buf = timer_cancel(tp, idx, TMO_UNUSED);

	/* Destroy timer */
	timer_fini(tim, &tp->tick_buf[idx]);

	/* Insert timer into free list */
	odp_spinlock_lock(&tp->lock);
	set_next_free(tim, tp->first_free);
	tp->first_free = idx;
	ODP_ASSERT(tp->num_alloc != 0);
	tp->num_alloc--;
	odp_spinlock_unlock(&tp->lock);

	return old_buf;
}

/******************************************************************************
 * Operations on timers
 * expire/reset/cancel timer
 *****************************************************************************/

static bool timer_reset(uint32_t idx,
		uint64_t abs_tck,
		odp_buffer_t *tmo_buf,
		timer_pool_t *tp)
{
	bool success = true;
	tick_buf_t *tb = &tp->tick_buf[idx];

	if (tmo_buf == NULL || *tmo_buf == ODP_BUFFER_INVALID) {
#ifdef ODP_ATOMIC_U128 /* Target supports 128-bit atomic operations */
		tick_buf_t new, old;
		do {
			/* Relaxed and non-atomic read of current values */
			old.exp_tck.v = tb->exp_tck.v;
			old.tmo_buf = tb->tmo_buf;
			TB_SET_PAD(old);
			/* Check if there actually is a timeout buffer
			 * present */
			if (old.tmo_buf == ODP_BUFFER_INVALID) {
				/* Cannot reset a timer with neither old nor
				 * new timeout buffer */
				success = false;
				break;
			}
			/* Set up new values */
			new.exp_tck.v = abs_tck;
			new.tmo_buf = old.tmo_buf;
			TB_SET_PAD(new);
			/* Atomic CAS will fail if we experienced torn reads,
			 * retry update sequence until CAS succeeds */
		} while (!_odp_atomic_u128_cmp_xchg_mm(
					(_odp_atomic_u128_t *)tb,
					(_uint128_t *)&old,
					(_uint128_t *)&new,
					_ODP_MEMMODEL_RLS,
					_ODP_MEMMODEL_RLX));
#elif __GCC_ATOMIC_LLONG_LOCK_FREE >= 2 && \
	defined __GCC_HAVE_SYNC_COMPARE_AND_SWAP_8
	/* Target supports lock-free 64-bit CAS (and probably exchange) */
		/* Since locks/barriers are not good for C-A15, we take an
		 * alternative approach using relaxed memory model */
		uint64_t old;
		/* Swap in new expiration tick, get back old tick which
		 * will indicate active/inactive timer state */
		old = _odp_atomic_u64_xchg_mm(&tb->exp_tck, abs_tck,
			_ODP_MEMMODEL_RLX);
		if ((old & TMO_INACTIVE) != 0) {
			/* Timer was inactive (cancelled or expired),
			 * we can't reset a timer without a timeout buffer.
			 * Attempt to restore inactive state, we don't
			 * want this timer to continue as active without
			 * timeout as this will trigger unnecessary and
			 * aborted expiration attempts.
			 * We don't care if we fail, then some other thread
			 * reset or cancelled the timer. Without any
			 * synchronization between the threads, we have a
			 * data race and the behavior is undefined */
			(void)_odp_atomic_u64_cmp_xchg_strong_mm(
					&tb->exp_tck,
					&abs_tck,
					old,
					_ODP_MEMMODEL_RLX,
					_ODP_MEMMODEL_RLX);
			success = false;
		}
#else /* Target supports neither 128-bit nor 64-bit CAS => use lock */
		/* Take a related lock */
		while (_odp_atomic_flag_tas(IDX2LOCK(idx)))
			/* While lock is taken, spin using relaxed loads */
			while (_odp_atomic_flag_load(IDX2LOCK(idx)))
				odp_cpu_pause();

		/* Only if there is a timeout buffer can be reset the timer */
		if (odp_likely(tb->tmo_buf != ODP_BUFFER_INVALID)) {
			/* Write the new expiration tick */
			tb->exp_tck.v = abs_tck;
		} else {
			/* Cannot reset a timer with neither old nor new
			 * timeout buffer */
			success = false;
		}

		/* Release the lock */
		_odp_atomic_flag_clear(IDX2LOCK(idx));
#endif
	} else {
		/* We have a new timeout buffer which replaces any old one */
		/* Fill in some (constant) header fields for timeout events */
		if (odp_event_type(odp_buffer_to_event(*tmo_buf)) ==
		    ODP_EVENT_TIMEOUT) {
			/* Convert from buffer to timeout hdr */
			odp_timeout_hdr_t *tmo_hdr =
				timeout_hdr_from_buf(*tmo_buf);
			tmo_hdr->timer = tp_idx_to_handle(tp, idx);
			tmo_hdr->user_ptr = tp->timers[idx].user_ptr;
			/* expiration field filled in when timer expires */
		}
		/* Else ignore buffers of other types */
		odp_buffer_t old_buf = ODP_BUFFER_INVALID;
#ifdef ODP_ATOMIC_U128
		tick_buf_t new, old;
		new.exp_tck.v = abs_tck;
		new.tmo_buf = *tmo_buf;
		TB_SET_PAD(new);
		/* We are releasing the new timeout buffer to some other
		 * thread */
		_odp_atomic_u128_xchg_mm((_odp_atomic_u128_t *)tb,
					 (_uint128_t *)&new,
					 (_uint128_t *)&old,
					 _ODP_MEMMODEL_ACQ_RLS);
		old_buf = old.tmo_buf;
#else
		/* Take a related lock */
		while (_odp_atomic_flag_tas(IDX2LOCK(idx)))
			/* While lock is taken, spin using relaxed loads */
			while (_odp_atomic_flag_load(IDX2LOCK(idx)))
				odp_cpu_pause();

		/* Swap in new buffer, save any old buffer */
		old_buf = tb->tmo_buf;
		tb->tmo_buf = *tmo_buf;

		/* Write the new expiration tick */
		tb->exp_tck.v = abs_tck;

		/* Release the lock */
		_odp_atomic_flag_clear(IDX2LOCK(idx));
#endif
		/* Return old timeout buffer */
		*tmo_buf = old_buf;
	}
	return success;
}

static odp_buffer_t timer_cancel(timer_pool_t *tp,
				 uint32_t idx,
				 uint64_t new_state)
{
	tick_buf_t *tb = &tp->tick_buf[idx];
	odp_buffer_t old_buf;

#ifdef ODP_ATOMIC_U128
	tick_buf_t new, old;
	/* Update the timer state (e.g. cancel the current timeout) */
	new.exp_tck.v = new_state;
	/* Swap out the old buffer */
	new.tmo_buf = ODP_BUFFER_INVALID;
	TB_SET_PAD(new);
	_odp_atomic_u128_xchg_mm((_odp_atomic_u128_t *)tb,
				 (_uint128_t *)&new, (_uint128_t *)&old,
				 _ODP_MEMMODEL_RLX);
	old_buf = old.tmo_buf;
#else
	/* Take a related lock */
	while (_odp_atomic_flag_tas(IDX2LOCK(idx)))
		/* While lock is taken, spin using relaxed loads */
		while (_odp_atomic_flag_load(IDX2LOCK(idx)))
			odp_cpu_pause();

	/* Update the timer state (e.g. cancel the current timeout) */
	tb->exp_tck.v = new_state;

	/* Swap out the old buffer */
	old_buf = tb->tmo_buf;
	tb->tmo_buf = ODP_BUFFER_INVALID;

	/* Release the lock */
	_odp_atomic_flag_clear(IDX2LOCK(idx));
#endif
	/* Return the old buffer */
	return old_buf;
}

static unsigned timer_expire(timer_pool_t *tp, uint32_t idx, uint64_t tick)
{
	_odp_timer_t *tim = &tp->timers[idx];
	tick_buf_t *tb = &tp->tick_buf[idx];
	odp_buffer_t tmo_buf = ODP_BUFFER_INVALID;
	uint64_t exp_tck;
#ifdef ODP_ATOMIC_U128
	/* Atomic re-read for correctness */
	exp_tck = _odp_atomic_u64_load_mm(&tb->exp_tck, _ODP_MEMMODEL_RLX);
	/* Re-check exp_tck */
	if (odp_likely(exp_tck <= tick)) {
		/* Attempt to grab timeout buffer, replace with inactive timer
		 * and invalid buffer */
		tick_buf_t new, old;
		old.exp_tck.v = exp_tck;
		old.tmo_buf = tb->tmo_buf;
		TB_SET_PAD(old);
		/* Set the inactive/expired bit keeping the expiration tick so
		 * that we can check against the expiration tick of the timeout
		 * when it is received */
		new.exp_tck.v = exp_tck | TMO_INACTIVE;
		new.tmo_buf = ODP_BUFFER_INVALID;
		TB_SET_PAD(new);
		int succ = _odp_atomic_u128_cmp_xchg_mm(
				(_odp_atomic_u128_t *)tb,
				(_uint128_t *)&old, (_uint128_t *)&new,
				_ODP_MEMMODEL_RLS, _ODP_MEMMODEL_RLX);
		if (succ)
			tmo_buf = old.tmo_buf;
		/* Else CAS failed, something changed => skip timer
		 * this tick, it will be checked again next tick */
	}
	/* Else false positive, ignore */
#else
	/* Take a related lock */
	while (_odp_atomic_flag_tas(IDX2LOCK(idx)))
		/* While lock is taken, spin using relaxed loads */
		while (_odp_atomic_flag_load(IDX2LOCK(idx)))
			odp_cpu_pause();
	/* Proper check for timer expired */
	exp_tck = tb->exp_tck.v;
	if (odp_likely(exp_tck <= tick)) {
		/* Verify that there is a timeout buffer */
		if (odp_likely(tb->tmo_buf != ODP_BUFFER_INVALID)) {
			/* Grab timeout buffer, replace with inactive timer
			 * and invalid buffer */
			tmo_buf = tb->tmo_buf;
			tb->tmo_buf = ODP_BUFFER_INVALID;
			/* Set the inactive/expired bit keeping the expiration
			 * tick so that we can check against the expiration
			 * tick of the timeout when it is received */
			tb->exp_tck.v |= TMO_INACTIVE;
		}
		/* Else somehow active timer without user buffer */
	}
	/* Else false positive, ignore */
	/* Release the lock */
	_odp_atomic_flag_clear(IDX2LOCK(idx));
#endif
	if (odp_likely(tmo_buf != ODP_BUFFER_INVALID)) {
		/* Fill in expiration tick for timeout events */
		if (odp_event_type(odp_buffer_to_event(tmo_buf)) ==
		    ODP_EVENT_TIMEOUT) {
			/* Convert from buffer to timeout hdr */
			odp_timeout_hdr_t *tmo_hdr =
				timeout_hdr_from_buf(tmo_buf);
			tmo_hdr->expiration = exp_tck;
			/* timer and user_ptr fields filled in when timer
			 * was set */
		}
		/* Else ignore events of other types */
		/* Post the timeout to the destination queue */
		int rc = odp_queue_enq(tim->queue,
				       odp_buffer_to_event(tmo_buf));
		if (odp_unlikely(rc != 0)) {
			odp_buffer_free(tmo_buf);
			ODP_ABORT("Failed to enqueue timeout buffer (%d)\n",
				  rc);
		}
		return 1;
	} else {
		/* Else false positive, ignore */
		return 0;
	}
}

static unsigned odp_timer_pool_expire(odp_timer_pool_t tpid, uint64_t tick)
{
	tick_buf_t *array = &tpid->tick_buf[0];
	uint32_t high_wm = _odp_atomic_u32_load_mm(&tpid->high_wm,
			_ODP_MEMMODEL_ACQ);
	unsigned nexp = 0;
	uint32_t i;

	ODP_ASSERT(high_wm <= tpid->param.num_timers);
	for (i = 0; i < high_wm;) {
		/* As a rare occurrence, we can outsmart the HW prefetcher
		 * and the compiler (GCC -fprefetch-loop-arrays) with some
		 * tuned manual prefetching (32x16=512B ahead), seems to
		 * give 30% better performance on ARM C-A15 */
		__builtin_prefetch(&array[i + 32], 0, 0);
		/* Non-atomic read for speed */
		uint64_t exp_tck = array[i++].exp_tck.v;
		if (odp_unlikely(exp_tck <= tick)) {
			/* Attempt to expire timer */
			nexp += timer_expire(tpid, i - 1, tick);
		}
	}
	return nexp;
}

/******************************************************************************
 * Inline timer processing
 *****************************************************************************/

static unsigned process_timer_pools(void)
{
	odp_timer_pool *tp;
	odp_time_t prev_scan, now;
	uint64_t nticks;
	unsigned nexp = 0;

	for (size_t i = 0; i < MAX_TIMER_POOLS; i++) {
		tp = timer_pool[i];

		if (tp == NULL)
			continue;

		/*
		 * Check the last time this timer pool was expired. If one
		 * or more periods have passed, attempt to expire it.
		 */
		prev_scan = tp->prev_scan;
		now = odp_time_global();

		nticks = (now.u64 - prev_scan.u64) / tp->time_per_tick.u64;

		if (nticks < 1)
			continue;

		if (__atomic_compare_exchange_n(
			    &tp->prev_scan.u64, &prev_scan.u64,
			    prev_scan.u64 + (tp->time_per_tick.u64 * nticks),
			    false, __ATOMIC_RELAXED, __ATOMIC_RELAXED)) {
			uint64_t tp_tick = _odp_atomic_u64_fetch_add_mm(
				&tp->cur_tick, nticks, _ODP_MEMMODEL_RLX);

			if (tp->notify_overrun && nticks > 1) {
				ODP_ERR("\n\t%d ticks overrun on timer pool "
					"\"%s\", timer resolution too high\n",
					nticks - 1, tp->name);
				tp->notify_overrun = 0;
			}
			nexp += odp_timer_pool_expire(tp, tp_tick + nticks);
		}
	}
	return nexp;
}

static odp_time_t time_per_ratelimit_period;

unsigned _timer_run(void)
{
	static __thread odp_time_t last_timer_run;
	static __thread unsigned timer_run_cnt =
		CONFIG_TIMER_RUN_RATELIMIT_ROUNDS;
	odp_time_t now;

	if (odp_atomic_load_u32(&num_timer_pools) == 0)
		return 0;

	/* Rate limit how often this thread checks the timer pools. */

	if (CONFIG_TIMER_RUN_RATELIMIT_ROUNDS > 1) {
		if (--timer_run_cnt)
			return 0;
		timer_run_cnt = CONFIG_TIMER_RUN_RATELIMIT_ROUNDS;
	}

	now = odp_time_global();
	if (odp_time_cmp(odp_time_diff(now, last_timer_run),
			 time_per_ratelimit_period) == -1)
		return 0;
	last_timer_run = now;

	/* Check the timer pools. */
	return process_timer_pools();
}

/******************************************************************************
 * POSIX timer support
 * Functions that use Linux/POSIX per-process timers and related facilities
 *****************************************************************************/

static void timer_notify(timer_pool_t *tp)
{
	int overrun;
	int64_t prev_tick;

	if (tp->notify_overrun) {
		overrun = timer_getoverrun(tp->timerid);
		if (overrun) {
			ODP_ERR("\n\t%d ticks overrun on timer pool \"%s\", timer resolution too high\n",
				overrun, tp->name);
			tp->notify_overrun = 0;
		}
	}

	_odp_timer_t *array = &tp->timers[0];
	uint32_t i;
	/* Prefetch initial cache lines (match 32 above) */
	for (i = 0; i < 32; i += ODP_CACHE_LINE_SIZE / sizeof(array[0]))
		__builtin_prefetch(&array[i], 0, 0);
	prev_tick = odp_atomic_fetch_inc_u64(&tp->cur_tick);

	/* Scan timer array, looking for timers to expire */
	(void)odp_timer_pool_expire(tp, prev_tick + 1);

	/* Else skip scan of timers. cur_tick was updated and next itimer
	 * invocation will process older expiration ticks as well */
}

static void *timer_thread(void *arg)
{
	timer_pool_t *tp = (timer_pool_t *)arg;
	sigset_t sigset;
	int ret;
	struct timespec tmo;
	siginfo_t si;

	tp->timer_thread_id = (pid_t)syscall(SYS_gettid);

	tmo.tv_sec = 0;
	tmo.tv_nsec = ODP_TIME_MSEC_IN_NS * 100;

	sigemptyset(&sigset);
	/* unblock sigalarm in this thread */
	sigprocmask(SIG_BLOCK, &sigset, NULL);

	sigaddset(&sigset, SIGALRM);

	while (1) {
		ret = sigtimedwait(&sigset, &si, &tmo);
		if (tp->timer_thread_exit) {
			tp->timer_thread_id = 0;
			return NULL;
		}
		if (ret > 0)
			timer_notify(tp);
	}

	return NULL;
}

<<<<<<< HEAD
/* Get the max timer resolution without overrun and fill in timer_res variable.
 *
 * Set timer's interval with candidate resolutions to get the max resolution
 * that the timer would not be overrun.
 * The candidate resolution value is from 1ms to 100us, 10us...1ns etc.
 */
static int timer_res_init(void)
{
	struct sigevent sigev;
	timer_t timerid;
	uint64_t res, sec, nsec;
	struct itimerspec ispec;
	sigset_t sigset;
	siginfo_t si;
	int loop_cnt;
	struct timespec tmo;

	sigev.sigev_notify = SIGEV_THREAD_ID;
	sigev._sigev_un._tid = (pid_t)syscall(SYS_gettid);
	sigev.sigev_value.sival_ptr = NULL;
	sigev.sigev_signo = SIGUSR1;

	/* Create timer */
	if (timer_create(CLOCK_MONOTONIC, &sigev, &timerid))
		ODP_ABORT("timer_create() returned error %s\n",
			  strerror(errno));

	/* Timer resolution start from 1ms */
	res = ODP_TIME_MSEC_IN_NS;
	/* Set initial value of timer_res */
	highest_res_ns = res;
	sigemptyset(&sigset);
	/* Add SIGUSR1 to sigset */
	sigaddset(&sigset, SIGUSR1);
	sigprocmask(SIG_BLOCK, &sigset, NULL);

	while (res > 0) {
		/* Loop for 10 times to test the result */
		loop_cnt = TIMER_RES_TEST_LOOP_COUNT;
		sec  = res / ODP_TIME_SEC_IN_NS;
		nsec = res - sec * ODP_TIME_SEC_IN_NS;

		memset(&ispec, 0, sizeof(ispec));
		ispec.it_interval.tv_sec  = (time_t)sec;
		ispec.it_interval.tv_nsec = (long)nsec;
		ispec.it_value.tv_sec     = (time_t)sec;
		ispec.it_value.tv_nsec    = (long)nsec;

		if (timer_settime(timerid, 0, &ispec, NULL))
			ODP_ABORT("timer_settime() returned error %s\n",
				  strerror(errno));
		/* Set signal wait timeout to 10*res */
		tmo.tv_sec = 0;
		tmo.tv_nsec = res * 10;
		while (loop_cnt--) {
			if (sigtimedwait(&sigset, &si, &tmo) > 0) {
				if (timer_getoverrun(timerid))
					/* overrun at this resolution */
					/* goto the end */
					goto timer_res_init_done;
			}
		}
		/* Set timer_res */
		highest_res_ns = res;
		/* Test the next timer resolution candidate */
		res /= 10;
	}

timer_res_init_done:
	highest_res_ns *= TIMER_RES_ROUNDUP_FACTOR;
	if (timer_delete(timerid) != 0)
		ODP_ABORT("timer_delete() returned error %s\n",
			  strerror(errno));
	sigemptyset(&sigset);
	sigprocmask(SIG_BLOCK, &sigset, NULL);
	return 0;
}

static void itimer_init(odp_timer_pool *tp)
=======
static void itimer_init(timer_pool_t *tp)
>>>>>>> 1b259a7a
{
	struct sigevent   sigev;
	struct itimerspec ispec;
	uint64_t res, sec, nsec;
	int ret;

	ODP_DBG("Creating POSIX timer for timer pool %s, period %"
		PRIu64" ns\n", tp->name, tp->param.res_ns);

	tp->timer_thread_id = 0;
	ret = pthread_create(&tp->timer_thread, NULL, timer_thread, tp);
	if (ret)
		ODP_ABORT("unable to create timer thread\n");

	/* wait thread set tp->timer_thread_id */
	do {
		sched_yield();
	} while (tp->timer_thread_id == 0);

	memset(&sigev, 0, sizeof(sigev));
	sigev.sigev_notify          = SIGEV_THREAD_ID;
	sigev.sigev_value.sival_ptr = tp;
	sigev._sigev_un._tid = tp->timer_thread_id;
	sigev.sigev_signo = SIGALRM;

	if (timer_create(CLOCK_MONOTONIC, &sigev, &tp->timerid))
		ODP_ABORT("timer_create() returned error %s\n",
			  strerror(errno));

	res  = tp->param.res_ns;
	sec  = res / ODP_TIME_SEC_IN_NS;
	nsec = res - sec * ODP_TIME_SEC_IN_NS;

	memset(&ispec, 0, sizeof(ispec));
	ispec.it_interval.tv_sec  = (time_t)sec;
	ispec.it_interval.tv_nsec = (long)nsec;
	ispec.it_value.tv_sec     = (time_t)sec;
	ispec.it_value.tv_nsec    = (long)nsec;

	if (timer_settime(tp->timerid, 0, &ispec, NULL))
		ODP_ABORT("timer_settime() returned error %s\n",
			  strerror(errno));
}

static void itimer_fini(timer_pool_t *tp)
{
	if (timer_delete(tp->timerid) != 0)
		ODP_ABORT("timer_delete() returned error %s\n",
			  strerror(errno));
}

/******************************************************************************
 * Public API functions
 * Some parameter checks and error messages
 * No modificatios of internal state
 *****************************************************************************/
int odp_timer_capability(odp_timer_clk_src_t clk_src,
			 odp_timer_capability_t *capa)
{
	int ret = 0;

	if (clk_src == ODP_CLOCK_CPU) {
		capa->highest_res_ns = highest_res_ns;
	} else {
		ODP_ERR("ODP timer system doesn't support external clock source currently\n");
		ret = -1;
	}
	return ret;
}

odp_timer_pool_t
odp_timer_pool_create(const char *name,
		      const odp_timer_pool_param_t *param)
{
	/* Verify that buffer pool can be used for timeouts */
	/* Verify that we have a valid (non-zero) timer resolution */
	if (param->res_ns == 0) {
		__odp_errno = EINVAL;
		return ODP_TIMER_POOL_INVALID;
	}
<<<<<<< HEAD

	if (min_res_ns > param->res_ns) {
		min_res_ns = param->res_ns;
		time_per_ratelimit_period =
			odp_time_global_from_ns(min_res_ns / 2);
	}

	return odp_timer_pool_new(name, param);
=======
	return timer_pool_new(name, param);
>>>>>>> 1b259a7a
}

void odp_timer_pool_start(void)
{
	/* Nothing to do here, timer pools are started by the create call */
}

void odp_timer_pool_destroy(odp_timer_pool_t tpid)
{
	odp_timer_pool_del(tpid);
}

uint64_t odp_timer_tick_to_ns(odp_timer_pool_t tpid, uint64_t ticks)
{
	return ticks * tpid->param.res_ns;
}

uint64_t odp_timer_ns_to_tick(odp_timer_pool_t tpid, uint64_t ns)
{
	return (uint64_t)(ns / tpid->param.res_ns);
}

uint64_t odp_timer_current_tick(odp_timer_pool_t tpid)
{
	/* Relaxed atomic read for lowest overhead */
	return odp_atomic_load_u64(&tpid->cur_tick);
}

int odp_timer_pool_info(odp_timer_pool_t tpid,
			odp_timer_pool_info_t *buf)
{
	buf->param = tpid->param;
	buf->cur_timers = tpid->num_alloc;
	buf->hwm_timers = odp_atomic_load_u32(&tpid->high_wm);
	buf->name = tpid->name;
	return 0;
}

uint64_t odp_timer_pool_to_u64(odp_timer_pool_t tpid)
{
	return _odp_pri(tpid);
}

odp_timer_t odp_timer_alloc(odp_timer_pool_t tpid,
			    odp_queue_t queue,
			    void *user_ptr)
{
	if (odp_unlikely(tpid == ODP_TIMER_POOL_INVALID)) {
		ODP_ERR("Invalid timer pool.\n");
		return ODP_TIMER_INVALID;
	}

	if (odp_unlikely(queue == ODP_QUEUE_INVALID)) {
		ODP_ERR("%s: Invalid queue handle\n", tpid->name);
		return ODP_TIMER_INVALID;
	}
	/* We don't care about the validity of user_ptr because we will not
	 * attempt to dereference it */
	return timer_alloc(tpid, queue, user_ptr);
}

odp_event_t odp_timer_free(odp_timer_t hdl)
{
	timer_pool_t *tp = handle_to_tp(hdl);
	uint32_t idx = handle_to_idx(hdl, tp);
	odp_buffer_t old_buf = timer_free(tp, idx);
	return odp_buffer_to_event(old_buf);
}

int odp_timer_set_abs(odp_timer_t hdl,
		      uint64_t abs_tck,
		      odp_event_t *tmo_ev)
{
	timer_pool_t *tp = handle_to_tp(hdl);
	uint32_t idx = handle_to_idx(hdl, tp);
	uint64_t cur_tick = odp_atomic_load_u64(&tp->cur_tick);

	if (odp_unlikely(abs_tck < cur_tick + tp->min_rel_tck))
		return ODP_TIMER_TOOEARLY;
	if (odp_unlikely(abs_tck > cur_tick + tp->max_rel_tck))
		return ODP_TIMER_TOOLATE;
	if (timer_reset(idx, abs_tck, (odp_buffer_t *)tmo_ev, tp))
		return ODP_TIMER_SUCCESS;
	else
		return ODP_TIMER_NOEVENT;
}

int odp_timer_set_rel(odp_timer_t hdl,
		      uint64_t rel_tck,
		      odp_event_t *tmo_ev)
{
	timer_pool_t *tp = handle_to_tp(hdl);
	uint32_t idx = handle_to_idx(hdl, tp);
	uint64_t abs_tck = odp_atomic_load_u64(&tp->cur_tick) + rel_tck;
	if (odp_unlikely(rel_tck < tp->min_rel_tck))
		return ODP_TIMER_TOOEARLY;
	if (odp_unlikely(rel_tck > tp->max_rel_tck))
		return ODP_TIMER_TOOLATE;
	if (timer_reset(idx, abs_tck, (odp_buffer_t *)tmo_ev, tp))
		return ODP_TIMER_SUCCESS;
	else
		return ODP_TIMER_NOEVENT;
}

int odp_timer_cancel(odp_timer_t hdl, odp_event_t *tmo_ev)
{
	timer_pool_t *tp = handle_to_tp(hdl);
	uint32_t idx = handle_to_idx(hdl, tp);
	/* Set the expiration tick of the timer to TMO_INACTIVE */
	odp_buffer_t old_buf = timer_cancel(tp, idx, TMO_INACTIVE);
	if (old_buf != ODP_BUFFER_INVALID) {
		*tmo_ev = odp_buffer_to_event(old_buf);
		return 0; /* Active timer cancelled, timeout returned */
	} else {
		return -1; /* Timer already expired, no timeout returned */
	}
}

uint64_t odp_timer_to_u64(odp_timer_t hdl)
{
	return _odp_pri(hdl);
}

odp_timeout_t odp_timeout_from_event(odp_event_t ev)
{
	/* This check not mandated by the API specification */
	if (odp_event_type(ev) != ODP_EVENT_TIMEOUT)
		ODP_ABORT("Event not a timeout");
	return (odp_timeout_t)ev;
}

odp_event_t odp_timeout_to_event(odp_timeout_t tmo)
{
	return (odp_event_t)tmo;
}

uint64_t odp_timeout_to_u64(odp_timeout_t tmo)
{
	return _odp_pri(tmo);
}

int odp_timeout_fresh(odp_timeout_t tmo)
{
	const odp_timeout_hdr_t *hdr = timeout_hdr(tmo);
	odp_timer_t hdl = hdr->timer;
	timer_pool_t *tp = handle_to_tp(hdl);
	uint32_t idx = handle_to_idx(hdl, tp);
	tick_buf_t *tb = &tp->tick_buf[idx];
#if __GCC_ATOMIC_LLONG_LOCK_FREE < 2
	uint64_t exp_tck = tb->exp_tck.v;
#else
	uint64_t exp_tck = odp_atomic_load_u64(&tb->exp_tck);
#endif
	/* Return true if the timer still has the same expiration tick
	 * (ignoring the inactive/expired bit) as the timeout */
	return hdr->expiration == (exp_tck & ~TMO_INACTIVE);
}

odp_timer_t odp_timeout_timer(odp_timeout_t tmo)
{
	return timeout_hdr(tmo)->timer;
}

uint64_t odp_timeout_tick(odp_timeout_t tmo)
{
	return timeout_hdr(tmo)->expiration;
}

void *odp_timeout_user_ptr(odp_timeout_t tmo)
{
	return timeout_hdr(tmo)->user_ptr;
}

odp_timeout_t odp_timeout_alloc(odp_pool_t pool)
{
	odp_buffer_t buf = odp_buffer_alloc(pool);
	if (odp_unlikely(buf == ODP_BUFFER_INVALID))
		return ODP_TIMEOUT_INVALID;
	return odp_timeout_from_event(odp_buffer_to_event(buf));
}

void odp_timeout_free(odp_timeout_t tmo)
{
	odp_event_t ev = odp_timeout_to_event(tmo);
	odp_buffer_free(odp_buffer_from_event(ev));
}

int odp_timer_init_global(const odp_init_t *params)
{
#ifndef ODP_ATOMIC_U128
	uint32_t i;
	for (i = 0; i < NUM_LOCKS; i++)
		_odp_atomic_flag_clear(&locks[i]);
#else
	ODP_DBG("Using lock-less timer implementation\n");
#endif
	odp_atomic_init_u32(&num_timer_pools, 0);

	if (params)
		inline_timers =
			!params->not_used.feat.schedule &&
			!params->not_used.feat.timer;

	time_per_ratelimit_period =
		odp_time_global_from_ns(min_res_ns / 2);

	if (!inline_timers) {
		timer_res_init();
		block_sigalarm();
	}

	return 0;
}

int odp_timer_term_global(void)
{
	return 0;
}<|MERGE_RESOLUTION|>--- conflicted
+++ resolved
@@ -173,14 +173,10 @@
  * Inludes alloc and free timer
  *****************************************************************************/
 
-<<<<<<< HEAD
-typedef struct odp_timer_pool_s {
+typedef struct timer_pool_s {
+/* Put frequently accessed fields in the first cache line */
 	odp_time_t prev_scan; /* Time when previous scan started */
 	odp_time_t time_per_tick; /* Time per timer pool tick */
-=======
-typedef struct timer_pool_s {
-/* Put frequently accessed fields in the first cache line */
->>>>>>> 1b259a7a
 	odp_atomic_u64_t cur_tick;/* Current tick value */
 	uint64_t min_rel_tck;
 	uint64_t max_rel_tck;
@@ -259,13 +255,10 @@
 	if (odp_unlikely(shm == ODP_SHM_INVALID))
 		ODP_ABORT("%s: timer pool shm-alloc(%zuKB) failed\n",
 			  name, (sz0 + sz1 + sz2) / 1024);
-<<<<<<< HEAD
-	odp_timer_pool *tp = (odp_timer_pool *)odp_shm_addr(shm);
+
+	timer_pool_t *tp = (timer_pool_t *)odp_shm_addr(shm);
 	tp->prev_scan = odp_time_global();
 	tp->time_per_tick = odp_time_global_from_ns(param->res_ns);
-=======
-	timer_pool_t *tp = (timer_pool_t *)odp_shm_addr(shm);
->>>>>>> 1b259a7a
 	odp_atomic_init_u64(&tp->cur_tick, 0);
 
 	if (name == NULL) {
@@ -704,7 +697,7 @@
 
 static unsigned process_timer_pools(void)
 {
-	odp_timer_pool *tp;
+	timer_pool_t *tp;
 	odp_time_t prev_scan, now;
 	uint64_t nticks;
 	unsigned nexp = 0;
@@ -841,7 +834,6 @@
 	return NULL;
 }
 
-<<<<<<< HEAD
 /* Get the max timer resolution without overrun and fill in timer_res variable.
  *
  * Set timer's interval with candidate resolutions to get the max resolution
@@ -920,10 +912,7 @@
 	return 0;
 }
 
-static void itimer_init(odp_timer_pool *tp)
-=======
 static void itimer_init(timer_pool_t *tp)
->>>>>>> 1b259a7a
 {
 	struct sigevent   sigev;
 	struct itimerspec ispec;
@@ -1004,7 +993,6 @@
 		__odp_errno = EINVAL;
 		return ODP_TIMER_POOL_INVALID;
 	}
-<<<<<<< HEAD
 
 	if (min_res_ns > param->res_ns) {
 		min_res_ns = param->res_ns;
@@ -1012,10 +1000,7 @@
 			odp_time_global_from_ns(min_res_ns / 2);
 	}
 
-	return odp_timer_pool_new(name, param);
-=======
 	return timer_pool_new(name, param);
->>>>>>> 1b259a7a
 }
 
 void odp_timer_pool_start(void)
