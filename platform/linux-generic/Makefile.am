--- conflicted
+++ resolved
@@ -35,10 +35,7 @@
 		  $(srcdir)/include/odp/api/packet_flags.h \
 		  $(srcdir)/include/odp/api/packet.h \
 		  $(srcdir)/include/odp/api/packet_io.h \
-<<<<<<< HEAD
 		  $(srcdir)/include/odp/api/packet_io_stats.h \
-=======
->>>>>>> c6833d08
 		  $(srcdir)/include/odp/api/pool.h \
 		  $(srcdir)/include/odp/api/queue.h \
 		  $(srcdir)/include/odp/api/random.h \
@@ -91,13 +88,6 @@
 		  $(srcdir)/include/odp/api/plat/timer_types.h \
 		  $(srcdir)/include/odp/api/plat/traffic_mngr_types.h \
 		  $(srcdir)/include/odp/api/plat/version_types.h
-<<<<<<< HEAD
-
-odpdrvincludedir= $(includedir)/odp/drv
-odpdrvinclude_HEADERS = \
-		  $(srcdir)/include/odp/drv/compiler.h
-=======
->>>>>>> c6833d08
 
 noinst_HEADERS = \
 		  ${srcdir}/include/odp_align_internal.h \
@@ -127,10 +117,7 @@
 		  ${srcdir}/include/odp_queue_internal.h \
 		  ${srcdir}/include/odp_schedule_internal.h \
 		  ${srcdir}/include/odp_sorted_list_internal.h \
-<<<<<<< HEAD
 		  ${srcdir}/include/odp_shm_internal.h \
-=======
->>>>>>> c6833d08
 		  ${srcdir}/include/odp_timer_internal.h \
 		  ${srcdir}/include/odp_timer_wheel_internal.h \
 		  ${srcdir}/include/odp_traffic_mngr_internal.h \
@@ -165,10 +152,7 @@
 			   pktio/socket_mmap.c \
 			   pktio/sysfs.c \
 			   pktio/tap.c \
-<<<<<<< HEAD
 			   pktio/ring.c \
-=======
->>>>>>> c6833d08
 			   odp_pkt_queue.c \
 			   odp_pool.c \
 			   odp_queue.c \
