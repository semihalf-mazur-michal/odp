# Enable -fvisibility=hidden if using a gcc that supports it
OLD_CFLAGS="$CFLAGS"
AC_MSG_CHECKING([whether $CC supports -fvisibility=hidden])
VISIBILITY_CFLAGS="-fvisibility=hidden"
CFLAGS="$CFLAGS $VISIBILITY_CFLAGS"
AC_LINK_IFELSE([AC_LANG_PROGRAM()], AC_MSG_RESULT([yes]),
       [VISIBILITY_CFLAGS=""; AC_MSG_RESULT([no])]);

AC_SUBST(VISIBILITY_CFLAGS)
# Restore CFLAGS; VISIBILITY_CFLAGS are added to it where needed.
CFLAGS=$OLD_CFLAGS

AC_MSG_CHECKING(for GCC atomic builtins)
AC_LINK_IFELSE(
    [AC_LANG_SOURCE(
      [[int main() {
        int v = 1;
        __atomic_fetch_add(&v, 1, __ATOMIC_RELAXED);
        __atomic_fetch_sub(&v, 1, __ATOMIC_RELAXED);
        __atomic_store_n(&v, 1, __ATOMIC_RELAXED);
        __atomic_load_n(&v, __ATOMIC_RELAXED);
        return 0;
        }
    ]])],
    AC_MSG_RESULT(yes),
    AC_MSG_RESULT(no)
    echo "GCC-style __atomic builtins not supported by the compiler."
    echo "Use newer version. For gcc > 4.7.0"
    exit -1)

<<<<<<< HEAD
# Check for libconfig (required)
AC_CHECK_HEADERS([libconfig.h], HEADER_LIBCONFIG="yes")
PKG_CHECK_MODULES([PKGCONFIG], [libconfig >= 1.3.2], LIBRARY_LIBCONFIG="yes")
if test "x$LIBRARY_LIBCONFIG" != "x" && test "x$HEADER_LIBCONFIG" != "x" ; then
    CFLAGS="$CFLAGS $PKGCONFIG_CFLAGS"
    LIBS="$LIBS $PKGCONFIG_LIBS"
    AM_CPPFLAGS="$AM_CPPFLAGS `pkg-config --cflags-only-I libconfig`"
else
    AC_MSG_FAILURE([libconfig not found (required)])
fi
=======
dnl Check whether -latomic is needed
use_libatomic=no

AC_MSG_CHECKING(whether -latomic is needed for 64-bit atomic built-ins)
AC_LINK_IFELSE(
  [AC_LANG_SOURCE([[
    static int loc;
    int main(void)
    {
        int prev = __atomic_exchange_n(&loc, 7, __ATOMIC_RELAXED);
        return 0;
    }
    ]])],
  [AC_MSG_RESULT(no)],
  [AC_MSG_RESULT(yes)
   AC_CHECK_LIB(
     [atomic], [__atomic_exchange_8],
     [use_libatomic=yes],
     [AC_MSG_FAILURE([__atomic_exchange_8 is not available])])
  ])

AC_MSG_CHECKING(whether -latomic is needed for 128-bit atomic built-ins)
AC_LINK_IFELSE(
  [AC_LANG_SOURCE([[
    static __int128 loc;
    int main(void)
    {
        __int128 prev;
        prev = __atomic_exchange_n(&loc, 7, __ATOMIC_RELAXED);
        return 0;
    }
    ]])],
  [AC_MSG_RESULT(no)],
  [AC_MSG_RESULT(yes)
   AC_CHECK_LIB(
     [atomic], [__atomic_exchange_16],
     [use_libatomic=yes],
     [AC_MSG_CHECKING([cannot detect support for 128-bit atomics])])
  ])

if test "x$use_libatomic" = "xyes"; then
  ATOMIC_LIBS="-latomic"
fi
AC_SUBST([ATOMIC_LIBS])
>>>>>>> 5dd7d9ed

m4_include([platform/linux-generic/m4/odp_pthread.m4])
m4_include([platform/linux-generic/m4/odp_openssl.m4])
m4_include([platform/linux-generic/m4/odp_pcap.m4])
m4_include([platform/linux-generic/m4/odp_modules.m4])
m4_include([platform/linux-generic/m4/odp_netmap.m4])
m4_include([platform/linux-generic/m4/odp_dpdk.m4])
m4_include([platform/linux-generic/m4/odp_schedule.m4])

AC_CONFIG_FILES([platform/linux-generic/Makefile
                 platform/linux-generic/include/odp/api/plat/static_inline.h])<|MERGE_RESOLUTION|>--- conflicted
+++ resolved
@@ -28,7 +28,6 @@
     echo "Use newer version. For gcc > 4.7.0"
     exit -1)
 
-<<<<<<< HEAD
 # Check for libconfig (required)
 AC_CHECK_HEADERS([libconfig.h], HEADER_LIBCONFIG="yes")
 PKG_CHECK_MODULES([PKGCONFIG], [libconfig >= 1.3.2], LIBRARY_LIBCONFIG="yes")
@@ -39,7 +38,7 @@
 else
     AC_MSG_FAILURE([libconfig not found (required)])
 fi
-=======
+
 dnl Check whether -latomic is needed
 use_libatomic=no
 
@@ -84,7 +83,6 @@
   ATOMIC_LIBS="-latomic"
 fi
 AC_SUBST([ATOMIC_LIBS])
->>>>>>> 5dd7d9ed
 
 m4_include([platform/linux-generic/m4/odp_pthread.m4])
 m4_include([platform/linux-generic/m4/odp_openssl.m4])
